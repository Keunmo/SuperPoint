--- conflicted
+++ resolved
@@ -237,11 +237,7 @@
 
 def sample_homography(
         shape, perspective=True, scaling=True, rotation=True, translation=True,
-<<<<<<< HEAD
-        n_scales=5, n_angles=16, scaling_amplitude=0.1, perspective_amplitude=0.1,
-=======
         n_scales=5, n_angles=25, scaling_amplitude=0.1, perspective_amplitude=0.1,
->>>>>>> 7f0f88a9
         patch_ratio=0.5, max_angle=pi):
     """Sample a random valid homography.
 
@@ -301,10 +297,7 @@
     # sample several rotations, check collision with borders, randomly pick a valid one
     if rotation:
         angles = tf.lin_space(tf.constant(-max_angle), tf.constant(max_angle), n_angles)
-<<<<<<< HEAD
         angles = tf.concat([[0.], angles], axis=0)  # in case no rotation is valid
-=======
->>>>>>> 7f0f88a9
         center = tf.reduce_mean(pts2, axis=0, keepdims=True)
         rot_mat = tf.reshape(tf.stack([tf.cos(angles), -tf.sin(angles), tf.sin(angles),
                                        tf.cos(angles)], axis=1), [-1, 2, 2])
