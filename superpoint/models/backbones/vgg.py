import tensorflow as tf
from tensorflow import layers as tfl


def vgg_block(inputs, filters, kernel_size, name, data_format, training=False,
<<<<<<< HEAD
              batch_normalization=True, kernel_reg=0., **params):
    with tf.variable_scope(name):
=======
              batch_normalization=True, **params):
    with tf.variable_scope(name, reuse=tf.AUTO_REUSE):
>>>>>>> 2a8d3872
        x = tfl.conv2d(inputs, filters, kernel_size, name='conv',
                       kernel_regularizer=tf.contrib.layers.l2_regularizer(kernel_reg),
                       data_format=data_format, **params)
        if batch_normalization:
            x = tfl.batch_normalization(
                    x, training=training, name='bn', fused=True,
                    axis=1 if data_format == 'channels_first' else -1)
    return x


def vgg_backbone(inputs, **config):
    params_conv = {'padding': 'SAME', 'data_format': config['data_format'],
                   'activation': tf.nn.relu, 'batch_normalization': True,
                   'training': config['training'], 'kernel_reg': config['kernel_reg']}
    params_pool = {'padding': 'SAME', 'data_format': config['data_format']}

    with tf.variable_scope('vgg', reuse=tf.AUTO_REUSE):
        x = vgg_block(inputs, 64, 3, 'conv1_1', **params_conv)
        x = vgg_block(x, 64, 3, 'conv1_2', **params_conv)
        x = tfl.max_pooling2d(x, 2, 2, name='pool1', **params_pool)

        x = vgg_block(x, 64, 3, 'conv2_1', **params_conv)
        x = vgg_block(x, 64, 3, 'conv2_2', **params_conv)
        x = tfl.max_pooling2d(x, 2, 2, name='pool2', **params_pool)

        x = vgg_block(x, 128, 3, 'conv3_1', **params_conv)
        x = vgg_block(x, 128, 3, 'conv3_2', **params_conv)
        x = tfl.max_pooling2d(x, 2, 2, name='pool3', **params_pool)

        x = vgg_block(x, 128, 3, 'conv4_1', **params_conv)
        x = vgg_block(x, 128, 3, 'conv4_2', **params_conv)

    return x<|MERGE_RESOLUTION|>--- conflicted
+++ resolved
@@ -3,13 +3,8 @@
 
 
 def vgg_block(inputs, filters, kernel_size, name, data_format, training=False,
-<<<<<<< HEAD
               batch_normalization=True, kernel_reg=0., **params):
-    with tf.variable_scope(name):
-=======
-              batch_normalization=True, **params):
     with tf.variable_scope(name, reuse=tf.AUTO_REUSE):
->>>>>>> 2a8d3872
         x = tfl.conv2d(inputs, filters, kernel_size, name='conv',
                        kernel_regularizer=tf.contrib.layers.l2_regularizer(kernel_reg),
                        data_format=data_format, **params)
